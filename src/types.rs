use blake2::Blake2b;
use blake2::Digest;
use blake2::digest::{FixedOutput, Update, consts::U32};
use bs58;
use chrono::{DateTime, Utc};
use serde::{Deserialize, Serialize};
use std::fmt;
use std::ops::Deref;
use thiserror::Error;

#[derive(Error, Debug)]
pub enum GitCirclesError {
    #[error("GitHub API error: {0}")]
    GitHub(#[from] octocrab::Error),

    #[error("Database error: {0}")]
    Database(#[from] fjall::Error),

    #[error("Invalid repository format: {0}. Expected 'owner/repo'")]
    InvalidRepo(String),

    #[error("Authentication failed: {0}")]
    Auth(String),

    #[error("Serialization error: {0}")]
    Serde(#[from] serde_json::Error),

    #[error("Database path error: {0}")]
    DatabasePath(String),

    #[error("IO error: {0}")]
    Io(#[from] std::io::Error),

    #[error("Wallet not found for {0}")]
    WalletNotFound(String),

    #[error("Invalid wallet address '{0}': {1}")]
    WalletInvalidFormat(String, String),

    #[error(
        "Repository {0} is not accessible. Profile repositories must be public."
    )]
    RepoNotAccessible(String),

    #[error(
        "Repository {0} exists but appears to be empty. Please create at least one commit with P2PK.pub file."
    )]
    RepoEmpty(String),
}

pub type Result<T> = std::result::Result<T, GitCirclesError>;

/// Validates an Ergo mainnet Pay-to-Public-Key (P2PK) address.
///
/// # Examples
///
/// ```
/// // Valid mainnet P2PK address (starts with '9')
/// assert!(is_valid_p2pk_mainnet("9fRAWhdxEsTcdb8PhGNrZfwqa65zfkuYHAMmkQLcic1gdLSV5vA"));
///
/// // Invalid: testnet address (starts with '3')
/// assert!(!is_valid_p2pk_mainnet("3WvsT2Gm4EpsM9Pg18PdY6XyhNNMqXDsvJTbbf6ihLvAmSb7u5RN"));
///
/// // Invalid: corrupted checksum
/// assert!(!is_valid_p2pk_mainnet("9fRAWhdxEsTcdb8PhGNrZfwqa65zfkuYHAMmkQLcic1gdLSV5vB"));
/// ```
pub fn is_valid_p2pk_mainnet(addr: &str) -> bool {
    if !addr.starts_with('9') {
        return false;
    }

    let Ok(decoded) = bs58::decode(addr).into_vec() else {
        return false;
    };

    if decoded.len() != 38 {
        return false;
    }

    // SAFETY: we just checked len == 38
    let prefix = unsafe { *decoded.get_unchecked(0) };
    let content = unsafe { decoded.get_unchecked(1..34) };
    let checksum = unsafe { decoded.get_unchecked(34..38) };

    if prefix != 0x01 {
        return false;
    }

    if unsafe { *content.get_unchecked(0) } != 0x02
        && unsafe { *content.get_unchecked(0) } != 0x03
    {
        return false;
    }

    // Checksum prevents accidental typos from creating valid-looking addresses
    let mut hasher = Blake2b::<U32>::new();
    <Blake2b<U32> as Update>::update(&mut hasher, &decoded[0..34]);
    let hash = hasher.finalize_fixed();
    let computed_checksum = unsafe { &hash.get_unchecked(0..4) };

    checksum == *computed_checksum
}

#[derive(Debug, Clone, PartialEq, Eq, Hash, Serialize, Deserialize)]
#[serde(transparent)]
pub struct WalletAddress(String);

impl WalletAddress {
    pub fn as_str(&self) -> &str {
        &self.0
    }
}

impl fmt::Display for WalletAddress {
    fn fmt(&self, f: &mut fmt::Formatter<'_>) -> fmt::Result {
        f.write_str(self.as_str())
    }
}

impl Deref for WalletAddress {
    type Target = str;

    fn deref(&self) -> &Self::Target {
        self.as_str()
    }
}

impl TryFrom<&str> for WalletAddress {
    type Error = GitCirclesError;

    fn try_from(raw: &str) -> Result<Self> {
        let trimmed = raw.trim();

        if is_valid_p2pk_mainnet(trimmed) {
            Ok(Self(trimmed.to_string()))
        } else {
            Err(GitCirclesError::WalletInvalidFormat(
                trimmed.to_string(),
                "expected Ergo P2PK".into(),
            ))
        }
    }
}

impl TryFrom<String> for WalletAddress {
    type Error = GitCirclesError;

    fn try_from(raw: String) -> Result<Self> {
        WalletAddress::try_from(raw.as_str())
    }
}

impl From<WalletAddress> for String {
    fn from(value: WalletAddress) -> Self {
        value.0
    }
}

#[derive(Debug, Clone, Serialize, Deserialize, PartialEq, Eq)]
#[serde(tag = "type", rename_all = "snake_case")]
pub enum WalletSource {
    GitHubProfileRepo { login: String, branch: String },
}

#[derive(Debug, Clone)]
pub struct WalletFetchOutcome {
    pub address: WalletAddress,
    pub branch: String,
}

#[derive(Debug, Clone)]
pub struct WalletSyncResult {
    pub current: WalletAddress,
    pub previous: Option<WalletAddress>,
    pub changed: bool,
    pub source: WalletSource,
}

#[derive(Debug, Clone, Serialize, Deserialize)]
pub struct UserWallet {
    pub login: String,
    pub platform: String,
    pub address: WalletAddress,
    pub source: WalletSource,
    pub synced_at: DateTime<Utc>,
}

#[derive(Debug, Clone, Serialize, Deserialize)]
pub struct WalletHistoryEntry {
    pub login: String,
    pub platform: String,
    pub address: WalletAddress,
    pub source: WalletSource,
    pub recorded_at: DateTime<Utc>,
}

#[derive(Debug, Clone, Serialize, Deserialize)]
pub struct WalletLoginLink {
    pub wallet: WalletAddress,
    pub platform: String,
    pub login: String,
    pub linked_at: DateTime<Utc>,
}

#[derive(Debug, Clone, Serialize, Deserialize)]
pub struct Project {
    pub id: String,
    pub name: String,
    pub description: Option<String>,
    pub created_at: DateTime<Utc>,
    pub updated_at: DateTime<Utc>,
}

#[derive(Debug, Clone, Serialize, Deserialize)]
pub struct ProjectOwner {
    pub project_id: String,
    pub github_username: String,
    pub role: String, // "owner", "admin", "member"
    pub added_at: DateTime<Utc>,
}

#[derive(Debug, Clone, Serialize, Deserialize)]
pub struct Repository {
    pub owner: String,
    pub name: String,
    pub current_base_branch: String,
    pub last_sync: Option<DateTime<Utc>>,
    pub total_prs: u64,
    pub first_sync: DateTime<Utc>,
    pub project_id: Option<String>, // Link to project
}

#[derive(Debug, Clone, Serialize, Deserialize)]
pub struct MergedPullRequest {
    pub number: u64,
    pub title: String,
    pub author: String,
    pub merged_at: DateTime<Utc>,
    pub base_branch: String,
    pub merge_commit_sha: String,
    pub repository: String, // "owner/repo" format (TODO: separate type)
}

#[derive(Debug, Clone, Serialize, Deserialize)]
pub struct BaseBranchChange {
    pub repository: String,
    pub old_branch: String,
    pub new_branch: String,
    pub changed_at: DateTime<Utc>,
}

pub fn parse_repo(repo_str: &str) -> Result<(String, String)> {
    let (owner, repo) = repo_str
        .split_once('/')
        .ok_or_else(|| GitCirclesError::InvalidRepo(repo_str.to_string()))?;

    Ok((owner.to_string(), repo.to_string()))
}

pub fn generate_project_id(name: &str) -> String {
    let timestamp = Utc::now().timestamp();
    let name_slug = name
        .to_lowercase()
        .chars()
        .map(|c| if c.is_alphanumeric() { c } else { '-' })
        .collect::<String>()
        .trim_matches('-')
        .to_string();
    format!("{}_{}", name_slug, timestamp)
}

pub fn get_database_path() -> Result<String> {
    let home = std::env::var("HOME")
        .or_else(|_| std::env::var("USERPROFILE"))
        .map_err(|_| {
            GitCirclesError::DatabasePath(
                "Cannot determine home directory".to_string(),
            )
        })?;

    let db_dir = format!("{}/.gitcircles", home);
    std::fs::create_dir_all(&db_dir).map_err(|e| {
        GitCirclesError::DatabasePath(format!(
            "Cannot create database directory: {}",
            e
        ))
    })?;
    Ok(format!("{}/db", db_dir))
}

#[cfg(test)]
mod tests {
    use super::*;

    /// FIXME(Kivooeo): This is placeholder function I don't know why this needed
    /// As far as I see it's need for testing,
    /// So it should be fine me put a valid key here
    /// Before it was generating a sequence of 'A' with leading '9'
    /// To create pseudo correct address, now, when the check is real
    /// It's should give a valid address
    fn mk_valid(_: usize) -> String {
        String::from("9fRAWhdxEsTcdb8PhGNrZfwqa65zfkuYHAMmkQLcic1gdLSV5vA")
    }

    #[test]
    fn trims_whitespace() {
        let inner = mk_valid(60);
        let raw = format!("  {}\n", inner);
        let addr = WalletAddress::try_from(raw.as_str()).expect("should be valid");
        assert_eq!(addr.as_str(), inner);
    }

    #[test]
    fn valid() {
        assert!(is_valid_p2pk_mainnet(
            "9fRAWhdxEsTcdb8PhGNrZfwqa65zfkuYHAMmkQLcic1gdLSV5vA"
        ));
        assert!(is_valid_p2pk_mainnet(
            "9fZZEJVg7z29LARcVTffLKaxBW19dL1wiX34zSnE2rrWfMd2qcz"
        ));
    }

    #[test]
    fn invalid_prefix() {
        let mut s = mk_valid(51);
        s.replace_range(0..1, "8");
        let err = WalletAddress::try_from(s.as_str()).unwrap_err();
        match err {
            GitCirclesError::WalletInvalidFormat(_, _) => {}
            _ => panic!("unexpected error variant"),
        }
    }

    #[test]
    fn invalid_too_short() {
        let s = &mk_valid(45)[0..45].to_string();
        let err = WalletAddress::try_from(s.as_str()).unwrap_err();
        match err {
            GitCirclesError::WalletInvalidFormat(_, _) => {}
            _ => panic!("unexpected error variant"),
        }
    }

    #[test]
    fn invalid_chars() {
        let s = format!("9{}", "*".repeat(60));
        let err = WalletAddress::try_from(s.as_str()).unwrap_err();
        match err {
            GitCirclesError::WalletInvalidFormat(_, _) => {}
            _ => panic!("unexpected error variant"),
        }
    }
<<<<<<< HEAD
=======

    #[test]
    fn try_from_string() {
        let s = mk_valid(55);
        let addr = WalletAddress::try_from(s.clone()).expect("valid");
        assert_eq!(String::from(addr), s);
    }

    #[test]
    fn try_parse_repo() {
        let valid_repo = "owner/repo";
        let invalid_no_slash = "ownerrepo";

        assert!(parse_repo(valid_repo).is_ok());
        assert!(parse_repo(invalid_no_slash).is_err());
    }
>>>>>>> 9905f05c
}<|MERGE_RESOLUTION|>--- conflicted
+++ resolved
@@ -51,19 +51,6 @@
 pub type Result<T> = std::result::Result<T, GitCirclesError>;
 
 /// Validates an Ergo mainnet Pay-to-Public-Key (P2PK) address.
-///
-/// # Examples
-///
-/// ```
-/// // Valid mainnet P2PK address (starts with '9')
-/// assert!(is_valid_p2pk_mainnet("9fRAWhdxEsTcdb8PhGNrZfwqa65zfkuYHAMmkQLcic1gdLSV5vA"));
-///
-/// // Invalid: testnet address (starts with '3')
-/// assert!(!is_valid_p2pk_mainnet("3WvsT2Gm4EpsM9Pg18PdY6XyhNNMqXDsvJTbbf6ihLvAmSb7u5RN"));
-///
-/// // Invalid: corrupted checksum
-/// assert!(!is_valid_p2pk_mainnet("9fRAWhdxEsTcdb8PhGNrZfwqa65zfkuYHAMmkQLcic1gdLSV5vB"));
-/// ```
 pub fn is_valid_p2pk_mainnet(addr: &str) -> bool {
     if !addr.starts_with('9') {
         return false;
@@ -299,7 +286,7 @@
     /// To create pseudo correct address, now, when the check is real
     /// It's should give a valid address
     fn mk_valid(_: usize) -> String {
-        String::from("9fRAWhdxEsTcdb8PhGNrZfwqa65zfkuYHAMmkQLcic1gdLSV5vA")
+        String::from("9hUzb5RvSgDqJdtyCN9Ke496Yy63mpcUJKbRq4swzQ5EQKgygKT")
     }
 
     #[test]
@@ -313,7 +300,7 @@
     #[test]
     fn valid() {
         assert!(is_valid_p2pk_mainnet(
-            "9fRAWhdxEsTcdb8PhGNrZfwqa65zfkuYHAMmkQLcic1gdLSV5vA"
+            "9hUzb5RvSgDqJdtyCN9Ke496Yy63mpcUJKbRq4swzQ5EQKgygKT"
         ));
         assert!(is_valid_p2pk_mainnet(
             "9fZZEJVg7z29LARcVTffLKaxBW19dL1wiX34zSnE2rrWfMd2qcz"
@@ -350,8 +337,6 @@
             _ => panic!("unexpected error variant"),
         }
     }
-<<<<<<< HEAD
-=======
 
     #[test]
     fn try_from_string() {
@@ -368,5 +353,4 @@
         assert!(parse_repo(valid_repo).is_ok());
         assert!(parse_repo(invalid_no_slash).is_err());
     }
->>>>>>> 9905f05c
 }