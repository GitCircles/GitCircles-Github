--- conflicted
+++ resolved
@@ -242,8 +242,6 @@
 mod tests {
     use super::*;
 
-<<<<<<< HEAD
-=======
     fn mk_valid(len: usize) -> String {
         // Build a valid Base58-ish string starting with '9'
         let mut s = String::from("9");
@@ -252,7 +250,6 @@
         s
     }
 
->>>>>>> 17470ca2
     #[test]
     fn valid_wallet_min_length() {
         let s = mk_valid(51);
@@ -305,8 +302,6 @@
         let addr = WalletAddress::try_from(s.clone()).expect("valid");
         assert_eq!(String::from(addr), s);
     }
-<<<<<<< HEAD
-
     #[test]
     fn valid_example_p2pk_address_passes_validation() {
         // Provided example address should pass the project's P2PK validation
@@ -315,6 +310,4 @@
             .expect("expected valid P2PK wallet address to be accepted");
         assert_eq!(parsed.as_str(), addr_str);
     }
-=======
->>>>>>> 17470ca2
 }