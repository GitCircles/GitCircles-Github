--- conflicted
+++ resolved
@@ -1,12 +1,8 @@
 use chrono::Utc;
 
 use crate::types::{
-<<<<<<< HEAD
-    BaseBranchChange, MergedPullRequest, Repository, Result, UserWallet,
+    BaseBranchChange, MergedPullRequest, Project, ProjectOwner, Repository, Result, UserWallet,
     WalletAddress, WalletHistoryEntry, WalletLoginLink,
-=======
-    BaseBranchChange, MergedPullRequest, Project, ProjectOwner, Repository, Result,
->>>>>>> 4426562e
 };
 
 pub struct Database {
@@ -14,14 +10,11 @@
     repositories: fjall::PartitionHandle,
     pull_requests: fjall::PartitionHandle,
     base_branch_history: fjall::PartitionHandle,
-<<<<<<< HEAD
     user_wallets: fjall::PartitionHandle,
     user_wallet_history: fjall::PartitionHandle,
     wallet_index: fjall::PartitionHandle,
-=======
     projects: fjall::PartitionHandle,
     project_owners: fjall::PartitionHandle,
->>>>>>> 4426562e
 }
 
 impl Database {
@@ -40,7 +33,6 @@
             "base_branch_history",
             fjall::PartitionCreateOptions::default(),
         )?;
-<<<<<<< HEAD
         let user_wallets = keyspace.open_partition(
             "user_wallets",
             fjall::PartitionCreateOptions::default(),
@@ -51,12 +43,12 @@
         )?;
         let wallet_index = keyspace.open_partition(
             "wallet_index",
-=======
+            fjall::PartitionCreateOptions::default(),
+        )?;
         let projects = keyspace
             .open_partition("projects", fjall::PartitionCreateOptions::default())?;
         let project_owners = keyspace.open_partition(
             "project_owners",
->>>>>>> 4426562e
             fjall::PartitionCreateOptions::default(),
         )?;
 
@@ -65,14 +57,11 @@
             repositories,
             pull_requests,
             base_branch_history,
-<<<<<<< HEAD
             user_wallets,
             user_wallet_history,
             wallet_index,
-=======
             projects,
             project_owners,
->>>>>>> 4426562e
         })
     }
 
@@ -166,23 +155,15 @@
         Ok(changes)
     }
 
-<<<<<<< HEAD
+    // Wallet methods
     pub fn upsert_user_wallet(&self, wallet: &UserWallet) -> Result<()> {
         let key = format!("login:{}:{}", wallet.platform, wallet.login);
         let value = serde_json::to_vec(wallet)?;
         self.user_wallets.insert(&key, &value)?;
-=======
-    // Project methods
-    pub fn upsert_project(&self, project: &Project) -> Result<()> {
-        let key = format!("project:{}", project.id);
-        let value = serde_json::to_vec(project)?;
-        self.projects.insert(&key, &value)?;
->>>>>>> 4426562e
-        self.keyspace.persist(fjall::PersistMode::SyncAll)?;
-        Ok(())
-    }
-
-<<<<<<< HEAD
+        self.keyspace.persist(fjall::PersistMode::SyncAll)?;
+        Ok(())
+    }
+
     pub fn get_user_wallet(
         &self,
         platform: &str,
@@ -192,19 +173,11 @@
         if let Some(value) = self.user_wallets.get(&key)? {
             let wallet: UserWallet = serde_json::from_slice(&value)?;
             Ok(Some(wallet))
-=======
-    pub fn get_project(&self, project_id: &str) -> Result<Option<Project>> {
-        let key = format!("project:{}", project_id);
-        if let Some(value) = self.projects.get(&key)? {
-            let project: Project = serde_json::from_slice(&value)?;
-            Ok(Some(project))
->>>>>>> 4426562e
         } else {
             Ok(None)
         }
     }
 
-<<<<<<< HEAD
     pub fn append_wallet_history(&self, entry: &WalletHistoryEntry) -> Result<()> {
         let key = format!(
             "history:{}:{}:{}",
@@ -253,26 +226,10 @@
             format!("wallet:{}:{}:{}", link.wallet, link.platform, link.login);
         let value = serde_json::to_vec(link)?;
         self.wallet_index.insert(&key, &value)?;
-=======
-    pub fn list_projects(&self) -> Result<Vec<Project>> {
-        let mut projects = Vec::new();
-        for item in self.projects.prefix("project:".as_bytes()) {
-            let (_, value) = item?;
-            let project: Project = serde_json::from_slice(&value)?;
-            projects.push(project);
-        }
-        Ok(projects)
-    }
-
-    pub fn delete_project(&self, project_id: &str) -> Result<()> {
-        let key = format!("project:{}", project_id);
-        self.projects.remove(&key)?;
->>>>>>> 4426562e
-        self.keyspace.persist(fjall::PersistMode::SyncAll)?;
-        Ok(())
-    }
-
-<<<<<<< HEAD
+        self.keyspace.persist(fjall::PersistMode::SyncAll)?;
+        Ok(())
+    }
+
     // Batch-aware methods for atomic wallet operations
     pub fn upsert_user_wallet_batch(
         &self,
@@ -312,6 +269,122 @@
         batch.insert(&self.wallet_index, key, value);
         Ok(())
     }
+
+    // Project methods
+    pub fn upsert_project(&self, project: &Project) -> Result<()> {
+        let key = format!("project:{}", project.id);
+        let value = serde_json::to_vec(project)?;
+        self.projects.insert(&key, &value)?;
+        self.keyspace.persist(fjall::PersistMode::SyncAll)?;
+        Ok(())
+    }
+
+    pub fn get_project(&self, project_id: &str) -> Result<Option<Project>> {
+        let key = format!("project:{}", project_id);
+        if let Some(value) = self.projects.get(&key)? {
+            let project: Project = serde_json::from_slice(&value)?;
+            Ok(Some(project))
+        } else {
+            Ok(None)
+        }
+    }
+
+    pub fn list_projects(&self) -> Result<Vec<Project>> {
+        let mut projects = Vec::new();
+        for item in self.projects.prefix("project:".as_bytes()) {
+            let (_, value) = item?;
+            let project: Project = serde_json::from_slice(&value)?;
+            projects.push(project);
+        }
+        Ok(projects)
+    }
+
+    pub fn delete_project(&self, project_id: &str) -> Result<()> {
+        let key = format!("project:{}", project_id);
+        self.projects.remove(&key)?;
+        self.keyspace.persist(fjall::PersistMode::SyncAll)?;
+        Ok(())
+    }
+
+    // Project owner methods
+    pub fn add_project_owner(&self, owner: &ProjectOwner) -> Result<()> {
+        let key = format!("owner:{}:{}", owner.project_id, owner.github_username);
+        let value = serde_json::to_vec(owner)?;
+        self.project_owners.insert(&key, &value)?;
+        self.keyspace.persist(fjall::PersistMode::SyncAll)?;
+        Ok(())
+    }
+
+    pub fn get_project_owners(
+        &self,
+        project_id: &str,
+    ) -> Result<Vec<ProjectOwner>> {
+        let mut owners = Vec::new();
+        let prefix = format!("owner:{}:", project_id);
+        for item in self.project_owners.prefix(prefix.as_bytes()) {
+            let (_, value) = item?;
+            let owner: ProjectOwner = serde_json::from_slice(&value)?;
+            owners.push(owner);
+        }
+        Ok(owners)
+    }
+
+    pub fn remove_project_owner(
+        &self,
+        project_id: &str,
+        username: &str,
+    ) -> Result<()> {
+        let key = format!("owner:{}:{}", project_id, username);
+        self.project_owners.remove(&key)?;
+        self.keyspace.persist(fjall::PersistMode::SyncAll)?;
+        Ok(())
+    }
+
+    pub fn get_projects_for_owner(&self, username: &str) -> Result<Vec<String>> {
+        let mut project_ids = Vec::new();
+        for item in self.project_owners.iter() {
+            let (_key, value) = item?;
+            let owner: ProjectOwner = serde_json::from_slice(&value)?;
+            if owner.github_username == username {
+                project_ids.push(owner.project_id);
+            }
+        }
+        Ok(project_ids)
+    }
+
+    // Repository methods updated for project context
+    pub fn list_repositories_for_project(
+        &self,
+        project_id: &str,
+    ) -> Result<Vec<Repository>> {
+        let mut repos = Vec::new();
+        for item in self.repositories.prefix("repo:".as_bytes()) {
+            let (_, value) = item?;
+            let repo: Repository = serde_json::from_slice(&value)?;
+            if repo.project_id.as_deref() == Some(project_id) {
+                repos.push(repo);
+            }
+        }
+        Ok(repos)
+    }
+
+    pub fn get_pull_requests_for_project(
+        &self,
+        project_id: &str,
+    ) -> Result<Vec<MergedPullRequest>> {
+        let mut all_prs = Vec::new();
+        let repos = self.list_repositories_for_project(project_id)?;
+
+        for repo in repos {
+            let repo_str = format!("{}/{}", repo.owner, repo.name);
+            let mut prs = self.get_pull_requests(&repo_str)?;
+            all_prs.append(&mut prs);
+        }
+
+        // Sort by merged date, most recent first
+        all_prs.sort_by(|a, b| b.merged_at.cmp(&a.merged_at));
+        Ok(all_prs)
+    }
 }
 
 #[cfg(test)]
@@ -486,85 +559,5 @@
             db.get_logins_for_wallet(&address, platform).unwrap().len(),
             1
         );
-=======
-    // Project owner methods
-    pub fn add_project_owner(&self, owner: &ProjectOwner) -> Result<()> {
-        let key = format!("owner:{}:{}", owner.project_id, owner.github_username);
-        let value = serde_json::to_vec(owner)?;
-        self.project_owners.insert(&key, &value)?;
-        self.keyspace.persist(fjall::PersistMode::SyncAll)?;
-        Ok(())
-    }
-
-    pub fn get_project_owners(
-        &self,
-        project_id: &str,
-    ) -> Result<Vec<ProjectOwner>> {
-        let mut owners = Vec::new();
-        let prefix = format!("owner:{}:", project_id);
-        for item in self.project_owners.prefix(prefix.as_bytes()) {
-            let (_, value) = item?;
-            let owner: ProjectOwner = serde_json::from_slice(&value)?;
-            owners.push(owner);
-        }
-        Ok(owners)
-    }
-
-    pub fn remove_project_owner(
-        &self,
-        project_id: &str,
-        username: &str,
-    ) -> Result<()> {
-        let key = format!("owner:{}:{}", project_id, username);
-        self.project_owners.remove(&key)?;
-        self.keyspace.persist(fjall::PersistMode::SyncAll)?;
-        Ok(())
-    }
-
-    pub fn get_projects_for_owner(&self, username: &str) -> Result<Vec<String>> {
-        let mut project_ids = Vec::new();
-        for item in self.project_owners.iter() {
-            let (_key, value) = item?;
-            let owner: ProjectOwner = serde_json::from_slice(&value)?;
-            if owner.github_username == username {
-                project_ids.push(owner.project_id);
-            }
-        }
-        Ok(project_ids)
-    }
-
-    // Repository methods updated for project context
-    pub fn list_repositories_for_project(
-        &self,
-        project_id: &str,
-    ) -> Result<Vec<Repository>> {
-        let mut repos = Vec::new();
-        for item in self.repositories.prefix("repo:".as_bytes()) {
-            let (_, value) = item?;
-            let repo: Repository = serde_json::from_slice(&value)?;
-            if repo.project_id.as_deref() == Some(project_id) {
-                repos.push(repo);
-            }
-        }
-        Ok(repos)
-    }
-
-    pub fn get_pull_requests_for_project(
-        &self,
-        project_id: &str,
-    ) -> Result<Vec<MergedPullRequest>> {
-        let mut all_prs = Vec::new();
-        let repos = self.list_repositories_for_project(project_id)?;
-
-        for repo in repos {
-            let repo_str = format!("{}/{}", repo.owner, repo.name);
-            let mut prs = self.get_pull_requests(&repo_str)?;
-            all_prs.append(&mut prs);
-        }
-
-        // Sort by merged date, most recent first
-        all_prs.sort_by(|a, b| b.merged_at.cmp(&a.merged_at));
-        Ok(all_prs)
->>>>>>> 4426562e
     }
 }