--- conflicted
+++ resolved
@@ -2,11 +2,7 @@
 use comfy_table::presets::UTF8_FULL;
 use comfy_table::{ContentArrangement, Table};
 
-<<<<<<< HEAD
-use crate::types::{MergedPullRequest, Repository, UserWallet, WalletHistoryEntry};
-=======
-use crate::types::{MergedPullRequest, Project, ProjectOwner, Repository};
->>>>>>> 4426562e
+use crate::types::{MergedPullRequest, Project, ProjectOwner, Repository, UserWallet, WalletHistoryEntry};
 
 #[derive(Parser)]
 #[command(name = "gitcircles-github")]
@@ -51,7 +47,6 @@
     /// Initialize local database
     Init,
 
-<<<<<<< HEAD
     /// Test GitHub token authentication
     TestToken {
         /// GitHub personal access token
@@ -59,9 +54,63 @@
         token: Option<String>,
     },
 
+    /// Manage projects
+    #[command(subcommand)]
+    Project(ProjectCommands),
+
     /// Wallet management commands
     #[command(subcommand)]
     Wallet(WalletCommands),
+}
+
+#[derive(Subcommand)]
+pub enum ProjectCommands {
+    /// Create a new project
+    Create {
+        /// Project name
+        name: String,
+
+        /// Project description (optional)
+        #[arg(short, long)]
+        description: Option<String>,
+    },
+
+    /// List all projects
+    List,
+
+    /// Show detailed information about a project
+    Show {
+        /// Project ID
+        project_id: String,
+    },
+
+    /// Delete a project
+    Delete {
+        /// Project ID
+        project_id: String,
+    },
+
+    /// Add an owner to a project
+    AddOwner {
+        /// Project ID
+        project_id: String,
+
+        /// GitHub username
+        username: String,
+
+        /// Role (owner, admin, member)
+        #[arg(short, long, default_value = "member")]
+        role: String,
+    },
+
+    /// Remove an owner from a project
+    RemoveOwner {
+        /// Project ID
+        project_id: String,
+
+        /// GitHub username
+        username: String,
+    },
 }
 
 #[derive(Subcommand)]
@@ -95,60 +144,6 @@
     Lookup {
         /// Wallet address
         wallet: String,
-=======
-    /// Manage projects
-    #[command(subcommand)]
-    Project(ProjectCommands),
-}
-
-#[derive(Subcommand)]
-pub enum ProjectCommands {
-    /// Create a new project
-    Create {
-        /// Project name
-        name: String,
-
-        /// Project description (optional)
-        #[arg(short, long)]
-        description: Option<String>,
-    },
-
-    /// List all projects
-    List,
-
-    /// Show detailed information about a project
-    Show {
-        /// Project ID
-        project_id: String,
-    },
-
-    /// Delete a project
-    Delete {
-        /// Project ID
-        project_id: String,
-    },
-
-    /// Add an owner to a project
-    AddOwner {
-        /// Project ID
-        project_id: String,
-
-        /// GitHub username
-        username: String,
-
-        /// Role (owner, admin, member)
-        #[arg(short, long, default_value = "member")]
-        role: String,
-    },
-
-    /// Remove an owner from a project
-    RemoveOwner {
-        /// Project ID
-        project_id: String,
-
-        /// GitHub username
-        username: String,
->>>>>>> 4426562e
     },
 }
 
@@ -227,52 +222,19 @@
     println!("Total repositories tracked: {}", repos.len());
 }
 
-<<<<<<< HEAD
-pub fn display_user_wallet(wallet: &UserWallet) {
-    let mut table = Table::new();
-    table
-        .load_preset(UTF8_FULL)
-        .set_content_arrangement(ContentArrangement::Dynamic);
-
-    table.add_row(vec!["Platform", &wallet.platform]);
-    table.add_row(vec!["Login", &wallet.login]);
-    table.add_row(vec!["Wallet Address", wallet.address.as_str()]);
-    table.add_row(vec![
-        "Last Synced",
-        &wallet.synced_at.format("%Y-%m-%d %H:%M UTC").to_string(),
-    ]);
-    table.add_row(vec!["Source", &format!("{:?}", wallet.source)]);
-
-    println!("\n{}", table);
-}
-
-pub fn display_wallet_history(history: &[WalletHistoryEntry]) {
-    if history.is_empty() {
-        println!("No wallet history found.");
-=======
 pub fn display_projects(projects: &[Project]) {
     if projects.is_empty() {
         println!("No projects found.");
         println!(
             "Use 'gitcircles-github project create <name>' to create a project."
         );
->>>>>>> 4426562e
-        return;
-    }
-
-    let mut table = Table::new();
-    table
-        .load_preset(UTF8_FULL)
-        .set_content_arrangement(ContentArrangement::Dynamic)
-<<<<<<< HEAD
-        .set_header(vec!["Timestamp", "Wallet Address", "Source"]);
-
-    for entry in history {
-        table.add_row(vec![
-            entry.recorded_at.format("%Y-%m-%d %H:%M UTC").to_string(),
-            entry.address.as_str().to_string(),
-            format!("{:?}", entry.source),
-=======
+        return;
+    }
+
+    let mut table = Table::new();
+    table
+        .load_preset(UTF8_FULL)
+        .set_content_arrangement(ContentArrangement::Dynamic)
         .set_header(vec![
             "Project ID",
             "Name",
@@ -291,34 +253,10 @@
                 .unwrap_or_else(|| "-".to_string()),
             project.created_at.format("%Y-%m-%d").to_string(),
             project.updated_at.format("%Y-%m-%d").to_string(),
->>>>>>> 4426562e
-        ]);
-    }
-
-    println!("\n{}", table);
-<<<<<<< HEAD
-    println!("Total history entries: {}", history.len());
-}
-
-pub fn display_wallet_logins(logins: &[(String, String)]) {
-    if logins.is_empty() {
-        println!("No logins found for this wallet address.");
-        return;
-    }
-
-    let mut table = Table::new();
-    table
-        .load_preset(UTF8_FULL)
-        .set_content_arrangement(ContentArrangement::Dynamic)
-        .set_header(vec!["Platform", "Login"]);
-
-    for (platform, login) in logins {
-        table.add_row(vec![platform.clone(), login.clone()]);
-    }
-
-    println!("\n{}", table);
-    println!("Total logins: {}", logins.len());
-=======
+        ]);
+    }
+
+    println!("\n{}", table);
     println!("Total projects: {}", projects.len());
 }
 
@@ -371,5 +309,66 @@
             project.id
         );
     }
->>>>>>> 4426562e
+}
+
+pub fn display_user_wallet(wallet: &UserWallet) {
+    let mut table = Table::new();
+    table
+        .load_preset(UTF8_FULL)
+        .set_content_arrangement(ContentArrangement::Dynamic);
+
+    table.add_row(vec!["Platform", &wallet.platform]);
+    table.add_row(vec!["Login", &wallet.login]);
+    table.add_row(vec!["Wallet Address", wallet.address.as_str()]);
+    table.add_row(vec![
+        "Last Synced",
+        &wallet.synced_at.format("%Y-%m-%d %H:%M UTC").to_string(),
+    ]);
+    table.add_row(vec!["Source", &format!("{:?}", wallet.source)]);
+
+    println!("\n{}", table);
+}
+
+pub fn display_wallet_history(history: &[WalletHistoryEntry]) {
+    if history.is_empty() {
+        println!("No wallet history found.");
+        return;
+    }
+
+    let mut table = Table::new();
+    table
+        .load_preset(UTF8_FULL)
+        .set_content_arrangement(ContentArrangement::Dynamic)
+        .set_header(vec!["Timestamp", "Wallet Address", "Source"]);
+
+    for entry in history {
+        table.add_row(vec![
+            entry.recorded_at.format("%Y-%m-%d %H:%M UTC").to_string(),
+            entry.address.as_str().to_string(),
+            format!("{:?}", entry.source),
+        ]);
+    }
+
+    println!("\n{}", table);
+    println!("Total history entries: {}", history.len());
+}
+
+pub fn display_wallet_logins(logins: &[(String, String)]) {
+    if logins.is_empty() {
+        println!("No logins found for this wallet address.");
+        return;
+    }
+
+    let mut table = Table::new();
+    table
+        .load_preset(UTF8_FULL)
+        .set_content_arrangement(ContentArrangement::Dynamic)
+        .set_header(vec!["Platform", "Login"]);
+
+    for (platform, login) in logins {
+        table.add_row(vec![platform.clone(), login.clone()]);
+    }
+
+    println!("\n{}", table);
+    println!("Total logins: {}", logins.len());
 }